import logging

import gym
from gym import spaces

CODE_MARK_MAP = {0: ' ', 1: 'O', 2: 'X'}
NUM_LOC = 9
O_REWARD = 1
X_REWARD = -1
NO_REWARD = 0

LEFT_PAD = '  '
LOG_FMT = logging.Formatter('%(levelname)s '
                            '[%(filename)s:%(lineno)d] %(message)s',
                            '%Y-%m-%d %H:%M:%S')


def tomark(code):
    return CODE_MARK_MAP[code]


def tocode(mark):
    return 1 if mark == 'O' else 2


def next_mark(mark):
    return 'X' if mark == 'O' else 'O'


def agent_by_mark(agents, mark):
    for agent in agents:
        if agent.mark == mark:
            return agent


def after_action_state(state, action):
    """Execute an action and returns resulted state.

    Args:
        state (tuple): Board status + mark
        action (int): Action to run

    Returns:
        tuple: New state
    """

    board, mark = state
    nboard = list(board[:])
    nboard[action] = tocode(mark)
    nboard = tuple(nboard)
    return nboard, next_mark(mark)


def check_game_status(board):
    """Return game status by current board status.

    Args:
        board (list): Current board state

    Returns:
        int:
            -1: game in progress
            0: draw game,
            1 or 2 for finished game(winner mark code).
    """
    for t in [1, 2]:
        for j in range(0, 9, 3):
            if [t] * 3 == [board[i] for i in range(j, j+3)]:
                return t
        for j in range(0, 3):
            if board[j] == t and board[j+3] == t and board[j+6] == t:
                return t
        if board[0] == t and board[4] == t and board[8] == t:
            return t
        if board[2] == t and board[4] == t and board[6] == t:
            return t

    for i in range(9):
        if board[i] == 0:
            # still playing
            return -1

    # draw game
    return 0


class TicTacToeEnv(gym.Env):
    metadata = {'render.modes': ['human']}

    def __init__(self, alpha=0.02, show_number=False):
        self.action_space = spaces.Discrete(NUM_LOC)
        self.observation_space = spaces.Discrete(NUM_LOC)
        self.alpha = alpha
        self.set_start_mark('O')
        self.show_number = show_number
<<<<<<< HEAD
=======
        self.seed()
>>>>>>> 472d2b76
        self.reset()

    def set_start_mark(self, mark):
        self.start_mark = mark

    def reset(self):
        self.board = [0] * NUM_LOC
        self.mark = self.start_mark
        self.done = False
        return self._get_obs()

    def step(self, action):
        """Step environment by action.

        Args:
            action (int): Location

        Returns:
            list: Obeservation
            int: Reward
            bool: Done
            dict: Additional information
        """
        assert self.action_space.contains(action)

        loc = action
        if self.done:
            return self._get_obs(), 0, True, None

        reward = NO_REWARD
        # place
        self.board[loc] = tocode(self.mark)
        status = check_game_status(self.board)
        logging.debug("check_game_status board {} mark '{}'"
                      " status {}".format(self.board, self.mark, status))
        if status >= 0:
            self.done = True
            if status in [1, 2]:
                # always called by self
                reward = O_REWARD if self.mark == 'O' else X_REWARD

        # switch turn
        self.mark = next_mark(self.mark)
        return self._get_obs(), reward, self.done, None

    def _get_obs(self):
        return tuple(self.board), self.mark

    def render(self, mode='human', close=False):
        if close:
            return
        if mode == 'human':
            self._show_board(print)  # NOQA
            print('')
        else:
            self._show_board(logging.info)
            logging.info('')

    def show_episode(self, human, episode):
        self._show_episode(print if human else logging.warning, episode)

    def _show_episode(self, showfn, episode):
        showfn("==== Episode {} ====".format(episode))

    def _show_board(self, showfn):
        """Draw tictactoe board."""
        for j in range(0, 9, 3):
            def mark(i):
                return tomark(self.board[i]) if not self.show_number or\
                    self.board[i] != 0 else str(i+1)
            showfn(LEFT_PAD + '|'.join([mark(i) for i in range(j, j+3)]))
            if j < 6:
                showfn(LEFT_PAD + '-----')

    def show_turn(self, human, mark):
        self._show_turn(print if human else logging.info, mark)

    def _show_turn(self, showfn, mark):
        showfn("{}'s turn.".format(mark))

    def show_result(self, human, mark, reward):
        self._show_result(print if human else logging.info, mark, reward)

    def _show_result(self, showfn, mark, reward):
        status = check_game_status(self.board)
        assert status >= 0
        if status == 0:
            showfn("==== Finished: Draw ====")
        else:
            msg = "Winner is '{}'!".format(tomark(status))
            showfn("==== Finished: {} ====".format(msg))
        showfn('')

    def available_actions(self):
        return [i for i, c in enumerate(self.board) if c == 0]


def set_log_level_by(verbosity):
    """Set log level by verbosity level.

    verbosity vs log level:

        0 -> logging.ERROR
        1 -> logging.WARNING
        2 -> logging.INFO
        3 -> logging.DEBUG

    Args:
        verbosity (int): Verbosity level given by CLI option.

    Returns:
        (int): Matching log level.
    """
    if verbosity == 0:
        level = 40
    elif verbosity == 1:
        level = 30
    elif verbosity == 2:
        level = 20
    elif verbosity >= 3:
        level = 10

    logger = logging.getLogger()
    logger.setLevel(level)
    if len(logger.handlers):
        handler = logger.handlers[0]
    else:
        handler = logging.StreamHandler()
        logger.addHandler(handler)

    handler.setLevel(level)
    handler.setFormatter(LOG_FMT)
    return level<|MERGE_RESOLUTION|>--- conflicted
+++ resolved
@@ -93,10 +93,7 @@
         self.alpha = alpha
         self.set_start_mark('O')
         self.show_number = show_number
-<<<<<<< HEAD
-=======
         self.seed()
->>>>>>> 472d2b76
         self.reset()
 
     def set_start_mark(self, mark):
